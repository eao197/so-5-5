/*
	SObjectizer 5.
*/

#include <ace/Guard_T.h>

#include <so_5/rt/h/agent.hpp>
#include <so_5/rt/h/mbox.hpp>
#include <so_5/rt/h/event_handler_caller.hpp>
#include <so_5/rt/h/so_environment.hpp>
#include <so_5/rt/h/event_caller_block.hpp>

#include <so_5/rt/impl/h/so_environment_impl.hpp>
#include <so_5/rt/impl/h/local_event_queue.hpp>
#include <so_5/rt/impl/h/void_dispatcher.hpp>
#include <so_5/rt/impl/h/state_listener_controller.hpp>

namespace so_5
{

namespace rt
{

namespace /* ananymous */
{

/*!
 * A stub for the initial value of the so_5::rt::agent_t::m_dispatcher.
 */
impl::void_dispatcher_t g_void_dispatcher;

}/* ananymous namespace */

//
// agent_t
//

agent_t::agent_t(
	so_environment_t & env )
	:
		m_default_state( self_ptr() ),
		m_current_state_ptr( &m_default_state ),
		m_awaiting_deregistration_state( self_ptr() ),
		m_was_defined( false ),
		m_state_listener_controller(
			new impl::state_listener_controller_t ),
		m_so_environment_impl( 0 ),
		m_dispatcher( &g_void_dispatcher ),
		m_agent_coop( 0 ),
		m_is_coop_deregistered( false )
{
	// Bind to the environment should be done.
	bind_to_environment( env.so_environment_impl() );
}

agent_t::~agent_t()
{
}

const agent_t *
agent_t::self_ptr() const
{
	return this;
}

void
agent_t::so_evt_start()
{
	// Default implementation do nothing.
}

void
agent_t::so_evt_finish()
{
	// Default implementation do nothing.
}


const std::string &
agent_t::so_coop_name() const
{
	if( 0 == m_agent_coop )
		throw exception_t(
			"agent isn't bound to cooperation yet",
			rc_agent_has_no_cooperation );

	return m_agent_coop->query_coop_name();
}

void
agent_t::so_add_nondestroyable_listener(
	agent_state_listener_t & state_listener )
{
	m_state_listener_controller->so_add_nondestroyable_listener(
		state_listener );
}

void
agent_t::so_add_destroyable_listener(
	agent_state_listener_unique_ptr_t state_listener )
{
	m_state_listener_controller->so_add_destroyable_listener(
		std::move( state_listener ) );
}

exception_reaction_t
agent_t::so_exception_reaction() const
{
	return deregister_coop_on_exception;
}

void
agent_t::so_switch_to_awaiting_deregistration_state()
{
	so_change_state( m_awaiting_deregistration_state );
}

const state_t &
agent_t::so_default_state() const
{
	return m_default_state;
}

void
agent_t::so_change_state(
	const state_t & new_state )
{
	if( new_state.is_target( this ) )
	{
		m_current_state_ptr = &new_state;

		// State listener should be informed.
		m_state_listener_controller->changed(
			*this,
			*m_current_state_ptr );
	}
	else
		SO_5_THROW_EXCEPTION(
			rc_agent_unknown_state,
			"unable to switch agent to alien state "
			"(the state that doesn't belong to this agent)" );
}

void
agent_t::so_define_agent()
{
	// Default implementation do nothing.
}

bool
agent_t::so_was_defined() const
{
	return m_was_defined;
}

void
agent_t::define_agent()
{
	so_define_agent();
	m_was_defined = true;
}

so_environment_t &
agent_t::so_environment()
{
	return m_so_environment_impl->query_public_so_environment();
}

agent_ref_t
agent_t::create_ref()
{
	agent_ref_t agent_ref( this );
	return agent_ref;
}

void
agent_t::bind_to_coop(
	agent_coop_t & coop )
{
	m_agent_coop = &coop;
	m_is_coop_deregistered = false;
}

inline void
agent_t::bind_to_environment(
	impl::so_environment_impl_t & env_impl )
{
	m_so_environment_impl = &env_impl;
	m_local_event_queue = m_so_environment_impl->create_local_queue();

	// A staring event should be placed at begining of the queue.
	m_local_event_queue->push(
		impl::event_item_t(
			nullptr,
			message_ref_t(),
			&agent_t::demand_handler_on_start ) );
}

void
agent_t::bind_to_disp(
	dispatcher_t & disp )
{
	// A pointer to the stub should be in the m_dispatcher.
	// If it is not true then agent is already bound to the dispatcher.
	if( m_dispatcher != &g_void_dispatcher )
	{
		throw exception_t(
			"agent is already bind to dispatcher",
			rc_agent_is_already_bind_to_disp );
	}

	m_dispatcher = &disp;
}

void
agent_t::start_agent()
{
	ACE_Guard< ACE_Thread_Mutex > lock( m_local_event_queue->lock() );

	// Cooperation usage counter should be incremented.
	// It will be decremented during final agent event execution.
	agent_coop_t::increment_usage_count( *m_agent_coop );

	// Dispatcher should be informed about events in the local queue.
	m_dispatcher->put_event_execution_request(
		this,
		m_local_event_queue->size() );
}

void
agent_t::shutdown_agent()
{
	// Since v.5.2.3.4 shutdown is done by three steps:
	//
	// 1. Lock object, set deregistration status and move subscription
	// map to different location.
	//
	// 2. Unlock object and remove all subscription. Subscriptions must be
	// removed on unlocked object to avoid deadlocks on mbox operations (see for
	// example: https://sourceforge.net/p/sobjectizer/bugs/10/).
	//
	// 3. Lock object and send the last demand to the agent.

	consumers_map_t subscriptions;
	{
		// Step #1. Must be done on locked object.
		ACE_Guard< ACE_Thread_Mutex > lock( m_local_event_queue->lock() );

		m_is_coop_deregistered = true;
		m_event_consumers_map.swap( subscriptions );
	}

	// Step #2. Must be done on unlocked object.
	
	// Subscriptions should be destroyed.
	destroy_all_subscriptions( subscriptions );

	{
		// Step #3. Must be done on locked object.
		ACE_Guard< ACE_Thread_Mutex > lock( m_local_event_queue->lock() );

		// A final event handler should be added.
		m_local_event_queue->push(
			impl::event_item_t(
				nullptr,
				message_ref_t(),
				&agent_t::demand_handler_on_finish ) );

		// Dispatcher should be informed about this event.
		m_dispatcher->put_event_execution_request( this, 1 );
	}
}

//! Make textual representation of the subscription key.
template< class PAIR >
inline std::string
subscription_key_string( const PAIR & sk )
{
	const std::string msg_type =
		sk.first.query_type_info().name();

	std::string str = "message type: " +
		msg_type + "; mbox: " + sk.second->query_name();

	return str;
}

void
agent_t::create_event_subscription(
<<<<<<< HEAD
	const std::type_index & type_index,
	mbox_ref_t & mbox_ref,
=======
	const type_wrapper_t & type_wrapper,
	const mbox_ref_t & mbox_ref,
>>>>>>> 766995b6
	const state_t & target_state,
	const event_handler_caller_ref_t & ehc )
{
	subscription_key_t subscr_key( type_index, mbox_ref );

	mbox_subscription_management_proxy_t mbox_proxy( mbox_ref );
	ACE_Guard< ACE_Thread_Mutex > lock( m_local_event_queue->lock() );

	if( m_is_coop_deregistered )
		return;

	consumers_map_t::iterator it = m_event_consumers_map.find( subscr_key );

	// If subscription is not found then it should be created.
	if( m_event_consumers_map.end() == it )
	{
		create_and_register_event_caller_block(
<<<<<<< HEAD
				type_index,
				mbox_ref,
=======
				type_wrapper,
				mbox_proxy,
>>>>>>> 766995b6
				target_state,
				ehc,
				subscr_key );
	}
	else
	{
		it->second->insert( target_state, ehc );
	}
}

void
agent_t::create_and_register_event_caller_block(
<<<<<<< HEAD
	const std::type_index & type_index,
	mbox_ref_t & mbox_ref,
=======
	const type_wrapper_t & type_wrapper,
	mbox_subscription_management_proxy_t & mbox_proxy,
>>>>>>> 766995b6
	const state_t & target_state,
	const event_handler_caller_ref_t & ehc,
	const subscription_key_t & subscr_key )
{
	event_caller_block_ref_t caller_block(
			new event_caller_block_t() );
	caller_block->insert( target_state, ehc );

<<<<<<< HEAD
	mbox_ref->subscribe_event_handler(
		type_index,
=======
	mbox_proxy.subscribe_event_handler(
		type_wrapper,
>>>>>>> 766995b6
		this,
		caller_block.get() );

	// If we won't add event into event_consumers_map then
	// event must be removed from mbox.
	try
	{
		m_event_consumers_map.insert(
			consumers_map_t::value_type(
				subscr_key,
				caller_block ) );
	}
	catch( ... )
	{
<<<<<<< HEAD
		mbox_ref->unsubscribe_event_handlers( type_index, this );
=======
		mbox_proxy.unsubscribe_event_handlers( type_wrapper, this );
>>>>>>> 766995b6
		throw;
	}
}

void
agent_t::destroy_all_subscriptions(
	consumers_map_t & subscriptions )
{
	consumers_map_t::iterator it = subscriptions.begin();
	consumers_map_t::iterator it_end = subscriptions.end();

	for(; it != it_end; ++it )
	{
		mbox_subscription_management_proxy_t mbox_proxy( it->first.second );

		mbox_proxy.unsubscribe_event_handlers(
			it->first.first,
			this );
	}
}

void
agent_t::do_drop_subscription(
	const std::type_index & type_index,
	const mbox_ref_t & mbox_ref,
	const state_t & target_state )
{
	subscription_key_t subscr_key( type_index, mbox_ref );

	mbox_subscription_management_proxy_t mbox_proxy( mbox_ref );
	ACE_Guard< ACE_Thread_Mutex > lock( m_local_event_queue->lock() );

	consumers_map_t::iterator it = m_event_consumers_map.find( subscr_key );

	if( m_event_consumers_map.end() != it )
	{
		it->second->remove_caller_for_state( target_state );

		if( it->second->empty() )
		{
			mbox_proxy.unsubscribe_event_handlers(
				it->first.first,
				this );

			// There is no more interest in that subscription key.
			m_event_consumers_map.erase( it );
		}
	}
}

void
agent_t::do_drop_subscription_for_all_states(
	const std::type_index & type_index,
	const mbox_ref_t & mbox_ref )
{
	subscription_key_t subscr_key( type_index, mbox_ref );

	mbox_subscription_management_proxy_t mbox_proxy( mbox_ref );
	ACE_Guard< ACE_Thread_Mutex > lock( m_local_event_queue->lock() );

	consumers_map_t::iterator it = m_event_consumers_map.find( subscr_key );

	if( m_event_consumers_map.end() != it )
	{
		mbox_proxy.unsubscribe_event_handlers(
			it->first.first,
			this );

		// There is no more interest in that subscription key.
		m_event_consumers_map.erase( it );
	}
}

void
agent_t::push_event(
	const event_caller_block_ref_t & event_caller_block,
	const message_ref_t & message )
{
	ACE_Guard< ACE_Thread_Mutex > lock( m_local_event_queue->lock() );

	// Event can be added only if the agent is not deregistered yet.
	if( !m_is_coop_deregistered )
	{
		m_local_event_queue->push(
			impl::event_item_t(
				event_caller_block,
				message,
				&agent_t::demand_handler_on_message ) );

		m_dispatcher->put_event_execution_request( this, 1 );
	}
}

void
agent_t::exec_next_event()
{
	impl::event_item_t event_item;
	{
		ACE_Guard< ACE_Thread_Mutex > lock( m_local_event_queue->lock() );

		m_local_event_queue->pop( event_item );
	}

	(*event_item.m_demand_handler)(
			event_item.m_message_ref,
			event_item.m_event_caller_block.get(),
			this );
}

void
agent_t::demand_handler_on_start(
	message_ref_t &,
	const event_caller_block_t *,
	agent_t * agent )
{
	agent->so_evt_start();
}

void
agent_t::demand_handler_on_finish(
	message_ref_t &,
	const event_caller_block_t *,
	agent_t * agent )
{
	agent->so_evt_finish();
	// Cooperation should receive notification about agent deregistration.
	agent_coop_t::decrement_usage_count( *(agent->m_agent_coop) );
}

void
agent_t::demand_handler_on_message(
	message_ref_t & msg,
	const event_caller_block_t * event_handler,
	agent_t * agent )
{
	event_handler->call( agent->so_current_state(), msg );
}

} /* namespace rt */

} /* namespace so_5 */
<|MERGE_RESOLUTION|>--- conflicted
+++ resolved
@@ -287,17 +287,12 @@
 
 void
 agent_t::create_event_subscription(
-<<<<<<< HEAD
-	const std::type_index & type_index,
-	mbox_ref_t & mbox_ref,
-=======
 	const type_wrapper_t & type_wrapper,
 	const mbox_ref_t & mbox_ref,
->>>>>>> 766995b6
 	const state_t & target_state,
 	const event_handler_caller_ref_t & ehc )
 {
-	subscription_key_t subscr_key( type_index, mbox_ref );
+	subscription_key_t subscr_key( type_wrapper, mbox_ref );
 
 	mbox_subscription_management_proxy_t mbox_proxy( mbox_ref );
 	ACE_Guard< ACE_Thread_Mutex > lock( m_local_event_queue->lock() );
@@ -311,13 +306,8 @@
 	if( m_event_consumers_map.end() == it )
 	{
 		create_and_register_event_caller_block(
-<<<<<<< HEAD
-				type_index,
-				mbox_ref,
-=======
 				type_wrapper,
 				mbox_proxy,
->>>>>>> 766995b6
 				target_state,
 				ehc,
 				subscr_key );
@@ -330,13 +320,8 @@
 
 void
 agent_t::create_and_register_event_caller_block(
-<<<<<<< HEAD
-	const std::type_index & type_index,
-	mbox_ref_t & mbox_ref,
-=======
 	const type_wrapper_t & type_wrapper,
 	mbox_subscription_management_proxy_t & mbox_proxy,
->>>>>>> 766995b6
 	const state_t & target_state,
 	const event_handler_caller_ref_t & ehc,
 	const subscription_key_t & subscr_key )
@@ -345,13 +330,8 @@
 			new event_caller_block_t() );
 	caller_block->insert( target_state, ehc );
 
-<<<<<<< HEAD
-	mbox_ref->subscribe_event_handler(
-		type_index,
-=======
 	mbox_proxy.subscribe_event_handler(
 		type_wrapper,
->>>>>>> 766995b6
 		this,
 		caller_block.get() );
 
@@ -366,11 +346,7 @@
 	}
 	catch( ... )
 	{
-<<<<<<< HEAD
-		mbox_ref->unsubscribe_event_handlers( type_index, this );
-=======
 		mbox_proxy.unsubscribe_event_handlers( type_wrapper, this );
->>>>>>> 766995b6
 		throw;
 	}
 }
@@ -394,11 +370,11 @@
 
 void
 agent_t::do_drop_subscription(
-	const std::type_index & type_index,
+	const type_wrapper_t & type_wrapper,
 	const mbox_ref_t & mbox_ref,
 	const state_t & target_state )
 {
-	subscription_key_t subscr_key( type_index, mbox_ref );
+	subscription_key_t subscr_key( type_wrapper, mbox_ref );
 
 	mbox_subscription_management_proxy_t mbox_proxy( mbox_ref );
 	ACE_Guard< ACE_Thread_Mutex > lock( m_local_event_queue->lock() );
@@ -423,10 +399,10 @@
 
 void
 agent_t::do_drop_subscription_for_all_states(
-	const std::type_index & type_index,
+	const type_wrapper_t & type_wrapper,
 	const mbox_ref_t & mbox_ref )
 {
-	subscription_key_t subscr_key( type_index, mbox_ref );
+	subscription_key_t subscr_key( type_wrapper, mbox_ref );
 
 	mbox_subscription_management_proxy_t mbox_proxy( mbox_ref );
 	ACE_Guard< ACE_Thread_Mutex > lock( m_local_event_queue->lock() );
