module So_5
<<<<<<< HEAD
	VERSION = "5.3.0"
=======
	VERSION = "5.2.3.5"
>>>>>>> 766995b6
end<|MERGE_RESOLUTION|>--- conflicted
+++ resolved
@@ -1,7 +1,3 @@
 module So_5
-<<<<<<< HEAD
-	VERSION = "5.3.0"
-=======
-	VERSION = "5.2.3.5"
->>>>>>> 766995b6
+	VERSION = "5.2.3.5"
 end