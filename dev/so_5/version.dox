--- conflicted
+++ resolved
@@ -2,15 +2,11 @@
 
 \page so_5__version so_5: Version History
 
-<<<<<<< HEAD
-\section so_5__6_0 5.6.0
-=======
 \section so_5__5_7 5.5.7
 
 	Support for Visual C++ 14.0 (Visual Studio 2015) added.
 
 	A small fix for collecting runtime monitoring info in so_5::disp::reuse::work_thread.
->>>>>>> 1ae4f31c
 
 \section so_5__5_6 5.5.6
 
